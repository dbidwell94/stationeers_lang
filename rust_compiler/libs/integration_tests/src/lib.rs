--- conflicted
+++ resolved
@@ -4,7 +4,6 @@
 //! and optimization passes work correctly together using snapshot testing.
 
 #[cfg(test)]
-<<<<<<< HEAD
 mod bitwise_tests;
 #[cfg(test)]
 mod common;
@@ -14,167 +13,6 @@
 mod number_literal_tests;
 #[cfg(test)]
 mod optimization_tests;
-=======
-mod tests {
-    use compiler::Compiler;
-    use indoc::indoc;
-    use parser::Parser;
-    use tokenizer::Tokenizer;
-
-    /// Compile Slang source code and return both unoptimized and optimized output
-    fn compile_with_and_without_optimization(source: &str) -> String {
-        // Compile for unoptimized output
-        let tokenizer = Tokenizer::from(source);
-        let parser = Parser::new(tokenizer);
-        let compiler = Compiler::new(parser, None);
-        let result = compiler.compile();
-
-        assert!(
-            result.errors.is_empty(),
-            "Compilation errors: {:?}",
-            result.errors
-        );
-
-        // Get unoptimized output
-        let mut unoptimized_writer = std::io::BufWriter::new(Vec::new());
-        result
-            .instructions
-            .write(&mut unoptimized_writer)
-            .expect("Failed to write unoptimized output");
-        let unoptimized_bytes = unoptimized_writer
-            .into_inner()
-            .expect("Failed to get bytes");
-        let unoptimized = String::from_utf8(unoptimized_bytes).expect("Invalid UTF-8");
-
-        // Compile again for optimized output
-        let tokenizer2 = Tokenizer::from(source);
-        let parser2 = Parser::new(tokenizer2);
-        let compiler2 = Compiler::new(parser2, None);
-        let result2 = compiler2.compile();
-
-        // Apply optimizations
-        let optimized_instructions = optimizer::optimize(result2.instructions);
-
-        // Get optimized output
-        let mut optimized_writer = std::io::BufWriter::new(Vec::new());
-        optimized_instructions
-            .write(&mut optimized_writer)
-            .expect("Failed to write optimized output");
-        let optimized_bytes = optimized_writer.into_inner().expect("Failed to get bytes");
-        let optimized = String::from_utf8(optimized_bytes).expect("Invalid UTF-8");
-
-        // Combine both outputs with clear separators
-        format!(
-            "## Unoptimized Output\n\n{}\n## Optimized Output\n\n{}",
-            unoptimized, optimized
-        )
-    }
-
-    #[test]
-    fn test_simple_leaf_function() {
-        let source = "fn test() { let x = 10; }";
-        let output = compile_with_and_without_optimization(source);
-        insta::assert_snapshot!(output);
-    }
-
-    #[test]
-    fn test_function_with_call() {
-        let source = indoc! {"
-            fn add(a, b) { return a + b; }
-            fn main() { let x = add(5, 10); }
-        "};
-        let output = compile_with_and_without_optimization(source);
-        insta::assert_snapshot!(output);
-    }
-
-    #[test]
-    fn test_constant_folding() {
-        let source = "let x = 5 + 10;";
-        let output = compile_with_and_without_optimization(source);
-        insta::assert_snapshot!(output);
-    }
-
-    #[test]
-    fn test_algebraic_simplification() {
-        let source = "let x = 5; let y = x * 1;";
-        let output = compile_with_and_without_optimization(source);
-        insta::assert_snapshot!(output);
-    }
-
-    #[test]
-    fn test_strength_reduction() {
-        let source = "fn double(x) { return x * 2; }";
-        let output = compile_with_and_without_optimization(source);
-        insta::assert_snapshot!(output);
-    }
-
-    #[test]
-    fn test_dead_code_elimination() {
-        let source = indoc! {"
-            fn compute(x) {
-                let unused = 20;
-                return x + 1;
-            }
-        "};
-        let output = compile_with_and_without_optimization(source);
-        insta::assert_snapshot!(output);
-    }
-
-    #[test]
-    fn test_peephole_comparison_fusion() {
-        let source = indoc! {"
-            fn compare(x, y) {
-                if (x > y) {
-                    let z = 1;
-                }
-            }
-        "};
-        let output = compile_with_and_without_optimization(source);
-        insta::assert_snapshot!(output);
-    }
-
-    #[test]
-    fn test_select_optimization() {
-        let source = indoc! {"
-            fn ternary(cond) {
-                let result = 0;
-                if (cond) {
-                    result = 10;
-                } else {
-                    result = 20;
-                }
-                return result;
-            }
-        "};
-        let output = compile_with_and_without_optimization(source);
-        insta::assert_snapshot!(output);
-    }
-
-    #[test]
-    fn test_leaf_function_no_stack_frame() {
-        let source = indoc! {"
-            fn increment(x) { 
-                x = x + 1;
-            }
-        "};
-        let output = compile_with_and_without_optimization(source);
-        insta::assert_snapshot!(output);
-    }
-
-    #[test]
-    fn test_complex_arithmetic() {
-        let source = indoc! {"
-            fn compute(a, b, c) {
-                let x = a * 2;
-                let y = b + 0;
-                let z = c * 1;
-                return x + y + z;
-            }
-        "};
-        let output = compile_with_and_without_optimization(source);
-        insta::assert_snapshot!(output);
-    }
->>>>>>> d8fe9a0d
 
 #[cfg(test)]
 mod integration_tests {
